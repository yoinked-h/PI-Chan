"""Prompt Inspector (PI-Chan)"""
import io
from collections import OrderedDict
from pathlib import Path
import asyncio
import gzip
import json
import toml
import gradio_client
import discord
from discord import (
    Intents, Embed, ButtonStyle, Message, Attachment, File,
    RawReactionActionEvent, ApplicationContext, IntegrationType
)
from discord.ext import commands
from discord.ui import View, button
from PIL import Image
import comfy_parser # Import the new module

# --- Configuration Loading ---
CONFIG_PATH = Path('config.toml')
BASE_CONFIG_PATH = Path('config.base.toml')

if not CONFIG_PATH.exists() and BASE_CONFIG_PATH.exists():
    try:
        base_cfg = BASE_CONFIG_PATH.read_text(encoding='utf-8')
        CONFIG_PATH.write_text(base_cfg, encoding='utf-8')
        print(f"Created default config file at: {CONFIG_PATH}")
    except Exception as e:
        print(f"Error creating default config: {e}")
        exit(1) # Exit if config cannot be created
elif not CONFIG_PATH.exists():
    print(f"Error: Config file not found at {CONFIG_PATH} and base config {BASE_CONFIG_PATH} missing.")
    exit(1)

try:
    CONFIG = toml.load(CONFIG_PATH)
except toml.TomlDecodeError as e:
    print(f"Error loading config file {CONFIG_PATH}: {e}")
    exit(1)
except Exception as e:
    print(f"Unexpected error loading config: {e}")
    exit(1)

# --- Bot Setup ---
monitored: list = CONFIG.get('MONITORED_CHANNEL_IDS', [])
SCAN_LIMIT_BYTES = CONFIG.get('SCAN_LIMIT_BYTES', 40 * 1024**2)  # Default 40 MB
GRADIO_BACKEND = CONFIG.get('GRADIO_BACKEND')
TOKEN = CONFIG.get('TOKEN')
METADATA_EMOJI = CONFIG.get('METADATA', '🔎')
GUESS_EMOJI = CONFIG.get('GUESS', '❔')

# Validate essential config
if not TOKEN:
    print("Error: DISCORD_TOKEN is not set in config.toml")
    exit(1)
if not GRADIO_BACKEND:
    print("Warning: GRADIO_BACKEND is not set in config.toml. Prompt guessing will not work.")
    GRADCL = None
else:
    try:
        GRADCL = gradio_client.Client(GRADIO_BACKEND)
        print(f"Connected to Gradio backend: {GRADIO_BACKEND}")
    except Exception as e:
        print(f"Error connecting to Gradio backend {GRADIO_BACKEND}: {e}")
        GRADCL = None


intents = Intents.default() | Intents.message_content | Intents.members
# Consider adding privileged intents gateway check if needed later
client = commands.Bot(intents=intents)

# --- Helper Functions ---

def get_params_from_string(param_str: str) -> OrderedDict:
    """Get parameters from an old A1111 metadata string."""
    output_dict = OrderedDict() # Use OrderedDict to keep order somewhat
    try:
        parts = param_str.split('Steps: ', 1)
        if len(parts) != 2:
            # Basic fallback if 'Steps: ' isn't present
            output_dict['Parameters'] = param_str[:1024]
            return output_dict

        prompts_part = parts[0]
        params_part = 'Steps: ' + parts[1]

        # Extract prompts
        if 'Negative prompt: ' in prompts_part:
            prompt_split = prompts_part.split('Negative prompt: ', 1)
            output_dict['Prompt'] = prompt_split[0].strip()
            output_dict['Negative Prompt'] = prompt_split[1].strip()
        else:
            output_dict['Prompt'] = prompts_part.strip()
            output_dict['Negative Prompt'] = "" # Explicitly empty

        # Truncate prompts if needed
        if len(output_dict.get('Prompt', '')) > 1020:
            output_dict['Prompt'] = output_dict['Prompt'][:1020] + '...'
        if len(output_dict.get('Negative Prompt', '')) > 1020:
            output_dict['Negative Prompt'] = output_dict['Negative Prompt'][:1020] + '...'

        # Extract other parameters
        params = params_part.split(', ')
        for param in params:
            try:
                key, value = param.split(': ', 1)
                output_dict[key.strip()] = value.strip()[:1023] # Limit value length
            except ValueError:
                # Handle cases like "Fooocus V2 Expansion" which might not have ': '
                if param.strip(): # Avoid adding empty keys
                    output_dict[f"Info {len(output_dict)}"] = param.strip()[:1023] # Generic key
    except Exception as e:
        print(f"Error parsing A1111 string: {e}\nString: {param_str[:200]}...")
        output_dict['Parse Error'] = "Could not fully parse parameters."
        output_dict['Raw'] = param_str[:1000] + ('...' if len(param_str) > 1000 else '')

    return output_dict


def create_param_embed(embed_dict: dict, message_author: discord.User | discord.Member, title: str = "Parameters") -> Embed:
    """Creates a Discord Embed from a dictionary of parameters."""
    embed = Embed(title=title, color=message_author.color if hasattr(message_author, 'color') else discord.Color.blue())
    i = 0
    skipped = 0
    for key, value in embed_dict.items():
        key_str = str(key).strip()
        value_str = str(value).strip()

        if not key_str or not value_str:
            skipped += 1
            continue

        if i >= 24: # Keep under embed field limit (25), reserve one for footer etc.
            skipped += 1
            continue
<<<<<<< HEAD
        
        #correction :anger: :sob:
        value = f"```\n{str(value)[:1000]}\n```"
        embed.add_field(name=key[:255], value=value[:1023], inline='Prompt' not in key)
    embed.set_footer(text=f'Posted by {context.author} - woof~', icon_url=context.author.display_avatar)
=======

        # Format value as code block, ensure length limits
        formatted_value = f"```\n{value_str[:1000]}\n```"
        # Determine if inline
        is_prompt_field = 'prompt' in key_str.lower() or 'negative' in key_str.lower()
        is_long_value = len(value_str) > 100 # Arbitrary threshold for inline

        embed.add_field(
            name=key_str[:255],
            value=formatted_value[:1024],
            inline=not is_prompt_field and not is_long_value
        )
        i += 1

    if skipped > 0:
        embed.add_field(name="Note", value=f"Skipped {skipped} empty or additional fields due to limits.", inline=False)

    embed.set_footer(text=f'Posted by {message_author}', icon_url=message_author.display_avatar)
>>>>>>> 7531e824
    return embed


def read_info_from_image_stealth(image: Image.Image) -> str | None:
    """Try and read stealth PNGInfo."""
    # (Keep the original function implementation here)
    # ... unchanged ...
    width, height = image.size
    pixels = image.load()

    has_alpha = True if image.mode == "RGBA" else False
    mode = None
    compressed = False
    binary_data = ""
    buffer_a = ""
    buffer_rgb = ""
    index_a = 0
    index_rgb = 0
    sig_confirmed = False
    confirming_signature = True
    reading_param_len = False
    reading_param = False
    read_end = False
    for x in range(width):
        for y in range(height):
            if has_alpha:
                # Ensure pixel data is accessible, handle potential palette modes indirectly if needed
                try:
                    pixel_tuple = pixels[x, y]
                    if len(pixel_tuple) == 4:
                        r, g, b, a = pixel_tuple
                    else: # Handle RGB case even if mode claims RGBA (rare issue)
                        r, g, b = pixel_tuple[:3]
                        a = 255 # Assume full opacity
                except IndexError: # Handle cases like P mode where direct RGBA isn't available
                    # Convert to RGBA if needed, this is inefficient inside the loop
                    # Consider converting the image *once* before the loop if this is common
                    # For now, we'll skip alpha channel reading if it fails
                    has_alpha = False # Fallback
                    r, g, b = image.convert("RGB").getpixel((x,y)) # Get RGB
                except TypeError: # Handle cases where pixel is not a tuple (e.g., L mode)
                    # Similar to above, convert or skip
                    has_alpha = False
                    rgb_image = image.convert("RGB")
                    r, g, b = rgb_image.getpixel((x, y))


                if has_alpha:
                    buffer_a += str(a & 1)
                    index_a += 1
            else: # RGB mode or fallback
                try:
                    r, g, b = pixels[x, y][:3] # Ensure we only take 3 values
                except TypeError: # Handle non-tuple pixels (e.g. L mode)
                    try:
                        rgb_image = image.convert("RGB")
                        r, g, b = rgb_image.getpixel((x,y))
                    except Exception as conversion_err:
                        # print(f"Error converting pixel for stealth read: {conversion_err}")
                        continue # Skip this pixel if conversion fails


            buffer_rgb += str(r & 1)
            buffer_rgb += str(g & 1)
            buffer_rgb += str(b & 1)
            index_rgb += 3
            if confirming_signature:
                # Check alpha channel first if available
                if has_alpha and index_a == len("stealth_pnginfo") * 8:
                    try:
                        decoded_sig_bytes = bytearray(int(buffer_a[i : i + 8], 2) for i in range(0, len(buffer_a), 8))
                        decoded_sig = decoded_sig_bytes.decode("utf-8", errors="ignore")
                        if decoded_sig in {"stealth_pnginfo", "stealth_pngcomp"}:
                            confirming_signature = False
                            sig_confirmed = True
                            reading_param_len = True
                            mode = "alpha"
                            if decoded_sig == "stealth_pngcomp":
                                compressed = True
                            buffer_a = ""
                            index_a = 0
                            buffer_rgb = "" # Clear rgb buffer too? Maybe not needed.
                            index_rgb = 0
                        # else: # Not a valid signature in alpha, continue checking RGB
                    except Exception as decode_err:
                        # print(f"Error decoding alpha signature: {decode_err}")
                        pass # Continue checking RGB

                # Check RGB channel if alpha didn't match or wasn't checked
                # Need to reach the required length in RGB buffer
                if index_rgb >= len("stealth_pnginfo") * 8:
                    # Take only the required number of bits
                    relevant_rgb_bits = buffer_rgb[:len("stealth_pnginfo")*8]
                    try:
                        decoded_sig_bytes = bytearray(int(relevant_rgb_bits[i : i + 8], 2) for i in range(0, len(relevant_rgb_bits), 8))
                        decoded_sig = decoded_sig_bytes.decode("utf-8", errors="ignore")
                        if decoded_sig in {"stealth_rgbinfo", "stealth_rgbcomp"}:
                            confirming_signature = False
                            sig_confirmed = True
                            reading_param_len = True
                            mode = "rgb"
                            if decoded_sig == "stealth_rgbcomp":
                                compressed = True
                            # Keep the leftover bits in the buffer for the next stage
                            buffer_rgb = buffer_rgb[len("stealth_pnginfo")*8:]
                            index_rgb = len(buffer_rgb)
                            buffer_a = "" # Clear alpha buffer
                            index_a = 0
                        else:
                            # Neither alpha nor RGB signature matched after enough bits
                            read_end = True
                            break # Exit inner loop
                    except Exception as decode_err:
                        # print(f"Error decoding rgb signature: {decode_err}")
                        read_end = True
                        break # Exit inner loop

            elif reading_param_len:
                if mode == "alpha":
                    if index_a == 32:
                        try:
                            param_len = int(buffer_a, 2)
                            reading_param_len = False
                            reading_param = True
                            buffer_a = ""
                            index_a = 0
                        except ValueError:
                            # print("Error converting alpha param length.")
                            read_end = True; break
                else: # mode == "rgb"
                    if index_rgb >= 32: # Need 32 bits for length
                        len_bits = buffer_rgb[:32]
                        try:
                            param_len = int(len_bits, 2)
                            reading_param_len = False
                            reading_param = True
                            buffer_rgb = buffer_rgb[32:] # Keep leftover bits
                            index_rgb = len(buffer_rgb)
                        except ValueError:
                            # print("Error converting rgb param length.")
                            read_end = True; break
            elif reading_param:
                if mode == "alpha":
                    if index_a >= param_len: # Check if we have enough bits
                        binary_data = buffer_a[:param_len] # Take only needed bits
                        read_end = True
                        break # Exit inner loop
                else: # mode == "rgb"
                    if index_rgb >= param_len:
                        binary_data = buffer_rgb[:param_len]
                        read_end = True
                        break # Exit inner loop
            else:
                # Should not be reached if logic is correct
                read_end = True
                break
        if read_end:
            break # Exit outer loop

    if sig_confirmed and binary_data != "":
        try:
            byte_data = bytearray(int(binary_data[i : i + 8], 2) for i in range(0, len(binary_data), 8))
            if compressed:
                decoded_data = gzip.decompress(bytes(byte_data)).decode("utf-8", errors="ignore")
            else:
                decoded_data = byte_data.decode("utf-8", errors="ignore")
            return decoded_data
        except gzip.BadGzipFile:
            # print("Stealth info: Bad gzip file.")
            pass # Try decoding as uncompressed text?
            try:
                return byte_data.decode("utf-8", errors="ignore")
            except Exception: pass
        except UnicodeDecodeError:
            # print("Stealth info: Unicode decode error.")
            pass
        except Exception as e:
            # print(f"Stealth info: Error during final decode/decompress: {e}")
            pass

    return None


def drawthings_drain(info: dict) -> str | None:
    """Extracts and formats parameters from DrawThings metadata."""
    try:
        # Path through the typical DrawThings XMP structure
        xmp_data = info.get('XML:com.adobe.xmp', '')
        # Split carefully to find the relevant JSON part
        parts = xmp_data.split('<rdf:li xml:lang="x-default">', 2)
        if len(parts) > 2:
            json_part = parts[2].split('</rdf:li>', 1)[0]
            p = json.loads(json_part)
            # Remap keys to a more standard format
            remapped = {
                'Prompt': p.get('c', ''),
                'Negative Prompt': p.get('uc', ''),
                'Model': p.get('model', ''),
                'Seed': p.get('seed', ''),
                'Steps': p.get('steps', ''),
                'CFG Scale': p.get('scale'), # Might be under v2
                'Sampler': p.get('sampler'), # Might be under v2
                # Try to get size/other details from v2 if present
            }
            if 'v2' in p and isinstance(p['v2'], dict):
                remapped['Width'] = p['v2'].get('width')
                remapped['Height'] = p['v2'].get('height')
                if not remapped.get('Sampler'): remapped['Sampler'] = p['v2'].get('sampler')
                if not remapped.get('CFG Scale'): remapped['CFG Scale'] = p['v2'].get('scale')
                remapped['Guidance Mode'] = p['v2'].get('guidanceMode')
                remapped['Aesthetic Score'] = p['v2'].get('aesthetic_score') # Key indicator
                # Add more v2 fields if needed

            # Include original for debugging/completeness if needed, but maybe not directly in output
            # remapped['_original_drawthings'] = p
            # Filter out None values before returning
            filtered_remapped = {k: v for k, v in remapped.items() if v is not None}
            return json.dumps(filtered_remapped) # Return as JSON string for consistency
        else:
            print("Could not find DrawThings JSON payload in XMP.")
            return None
    except json.JSONDecodeError:
        print("Error decoding DrawThings JSON.")
        return None
    except Exception as e:
        print(f"Error processing DrawThings metadata: {e}")
        return None


async def read_attachment_metadata(attachment: Attachment) -> tuple[str | list[dict] | None, str | None]:
    """
    Reads metadata from a single image attachment.
    Returns a tuple: (metadata, error_message).
    Metadata can be a string (A1111, NAI, Invoke, DrawThings JSON) or list (Comfy parsed).
    """
    metadata = None
    info_source = None # To track where the metadata came from
    try:
        if not attachment.filename.lower().endswith((".png", ".webp")): # Support webp too?
            return None, "Not a PNG or WEBP file."
        if attachment.size > SCAN_LIMIT_BYTES:
            return None, f"File size ({attachment.size / 1024**2:.1f} MB) exceeds limit ({SCAN_LIMIT_BYTES / 1024**2:.1f} MB)."

        image_data = await attachment.read()
        with Image.open(io.BytesIO(image_data)) as img:
            # 1. Check standard PNG info chunks
            if img.info:
                if 'parameters' in img.info: # A1111
                    metadata = img.info['parameters']
                    info_source = "A1111 (parameters)"
                elif 'prompt' in img.info: # NAI?
                    metadata = img.info['prompt']
                    info_source = "NAI? (prompt)"
                elif 'Comment' in img.info: # NAI JSON / Swarm / Others?
                    metadata = img.info["Comment"]
                    info_source = "JSON? (Comment)"
                elif 'invokeai_metadata' in img.info: # InvokeAI
                    metadata = img.info['invokeai_metadata']
                    info_source = "InvokeAI (invokeai_metadata)"
                elif 'XML:com.adobe.xmp' in img.info: # DrawThings
                    metadata = drawthings_drain(img.info)
                    info_source = "DrawThings (XMP)"
                elif 'generate_info' in img.info: # Illust metadata
                    metadata = img.info['generate_info']
                    info_source = "Illust (generate_info)"
                elif 'class_type' in img.info: # ComfyUI
                    metadata = img.info
                    info_source = "ComfyUI (info)"


            # 2. If no standard metadata found, try stealth PNGInfo
            if metadata is None:
                # Ensure image mode is suitable for stealth reading (needs RGB or RGBA)
                if img.mode not in ("RGB", "RGBA"):
                    try:
                        # print(f"Converting image from {img.mode} to RGBA for stealth check.")
                        img_conv = img.convert("RGBA")
                        metadata = read_info_from_image_stealth(img_conv)
                        if metadata: info_source = "Stealth PNGInfo"
                        img_conv.close() # Close converted image
                    except Exception as conv_err:
                        print(f"Error converting image for stealth read: {conv_err}")
                else:
                    metadata = read_info_from_image_stealth(img)
                    if metadata: info_source = "Stealth PNGInfo"

        # print(f"Metadata found via: {info_source}" if metadata else "No metadata found.")
        return metadata, None # Return metadata and no error

    except FileNotFoundError:
        return None, "Attachment could not be downloaded."
    except discord.HTTPException as e:
        return None, f"Network error downloading attachment: {e.status}"
    except Image.UnidentifiedImageError:
        return None, "Could not identify image format. Is it corrupted?"
    except Exception as error:
        print(f"Error reading attachment metadata for {attachment.filename}: {type(error).__name__}: {error}")
        # import traceback
        # traceback.print_exc() # More detail for debugging
        return None, f"An unexpected error occurred: {type(error).__name__}"

# --- UI Views ---
class MyView(View):
    """View with a button to show full A1111 parameters."""
    def __init__(self, metadata_string: str):
        super().__init__(timeout=3600, disable_on_timeout=True)
        self.metadata = metadata_string

    @button(label='Full Parameters', style=ButtonStyle.green)
    async def details(self, interaction: discord.Interaction, button: discord.ui.Button): # Corrected signature
        button.disabled = True
        await interaction.response.edit_message(view=self)
        if not self.metadata:
            await interaction.followup.send("Metadata is missing.", ephemeral=True)
            return

        if len(self.metadata) > 1980:
            # Try to format as JSON if possible, otherwise send as text
            try:
                # Attempt to parse A1111 string into dict, then format nicely
                params_dict = get_params_from_string(self.metadata)
                formatted_json = json.dumps(params_dict, indent=2)
                file_content = formatted_json
                filename = "parameters.json"
            except Exception:
                # Fallback to raw text if JSON fails
                file_content = self.metadata
                filename = "parameters.txt"

            with io.StringIO(file_content) as f:
                f.seek(0)
                await interaction.followup.send(file=File(f, filename), ephemeral=True)
        else:
            # Send directly if short enough
            await interaction.followup.send(f"```\n{self.metadata[:1990]}\n```", ephemeral=True)

# --- Unified Metadata Processing and Display Function ---

async def process_and_display_metadata(
    message: Message,
    attachment: Attachment,
    metadata: str | list[dict], # Can be string or parsed Comfy list
    send_func: callable, # Coroutine to send the final message (e.g., ctx.respond, user_dm.send)
    attach_original_image: bool = False,
    add_details_button: bool = False # Specific to A1111 reaction context
):
    """
    Parses metadata (string or pre-parsed list) and sends a formatted embed.

    Args:
        message: The original discord Message.
        attachment: The discord Attachment the metadata belongs to.
        metadata: The metadata string or pre-parsed ComfyUI list.
        send_func: The async function to call to send the response.
        attach_original_image: Whether to attach the original image file to the response.
        add_details_button: Whether to add the 'Full Parameters' button (for A1111 reaction).
    """
    files_to_send = []
    view_to_send = None
    embed = None

    try:        
        if isinstance(metadata, str): # String metadata (A1111, NAI, Invoke, JSON, etc.)
            if 'Steps:' in metadata and 'Negative prompt:' in metadata: # Likely A1111
                img_type = "A1111"
                params = get_params_from_string(metadata)
                embed = create_param_embed(params, message.author, title=f"{img_type} Parameters")
                if add_details_button:
                    view_to_send = MyView(metadata) # Pass raw string to button view

            else: # Try parsing as JSON, handle different known structures
                img_type = "Unknown JSON" # Default
                params_dict = None
                try:
                    params_dict = json.loads(metadata)
                    if not isinstance(params_dict, dict):
                        raise ValueError("Metadata is not a JSON object") # Ensure it's a dict

                    # Identify specific JSON types
                    if "generation_mode" in params_dict: # InvokeAI
                        img_type = "InvokeAI"
                        # Optionally remove less relevant keys for cleaner embed
                        keys_to_remove = ['generation_mode', 'seamless_y', 'positive_style_prompt',
                                        'negative_style_prompt', 'regions', 'canvas_v2_metadata',
                                        'app_version', '_invokeai_metadata_tag', '_dream_metadata_tag']
                        for key in keys_to_remove:
                            params_dict.pop(key, None)

                    elif "sui_image_params" in params_dict: # SwarmUI
                        img_type = "SwarmUI"
                        swarm_params = params_dict.pop('sui_image_params', {})
                        params_dict = {}
                        # Merge swarm params into main dict (convert values to str for safety)
                        for key, val in swarm_params.items():
                            if "sui_" not in key: 
                                params_dict[key] = str(val)

                    elif "aesthetic_score" in params_dict or 'Guidance Mode' in params_dict: # DrawThings (already parsed to JSON)
                        img_type = "DrawThings"
                        # Keys are likely already well-named from drawthings_drain

                    elif "Comment" in params_dict and isinstance(params_dict["Comment"], str): # NAI round 2 (JSON in Comment)
                        try:
                            comment_json = json.loads(params_dict["Comment"])
                            if isinstance(comment_json, dict):
                                img_type = "NovelAI"
                                params_dict.pop("Comment", None) # Remove original comment
                                params_dict.pop("Description", None) # Often redundant
                                params_dict.update(comment_json) # Merge parsed comment
                        except json.JSONDecodeError:
                            pass # Keep original comment if not valid JSON
                    elif 'sampler' in params_dict and 'seed' in params_dict and 'strength' in params_dict: # Likely NAI (primary keys)
                        img_type = "NovelAI"
                        params_dict.pop("Description", None)
                    
                    elif 'samplerName' in params_dict: # Illust 
                        img_type = "Illust"
                        params_dict.pop("type", None)
                        if params_dict['checkpoint'] == "unknown":
                            params_dict.pop("checkpoint", None)
                    
                    elif 'class_type' in metadata: # Comfy
                        img_type = "ComfyUI"
                        # Pass into comfy_parser
                        params_dict = comfy_parser.comfyui_get_data(metadata)
                    
                    # Create embed from the dictionary
                    embed = create_param_embed(params_dict, message.author, title=f"{img_type} Parameters")

                except (json.JSONDecodeError, ValueError):
                    # Not A1111, Not valid JSON -> Treat as basic text/unknown
                    img_type = "Unknown/Text"
                    embed = Embed(title="Parameters (Unknown Format)", color=message.author.color if hasattr(message.author, 'color') else discord.Color.blue())
                    embed.add_field(name="Raw Metadata", value=f"```\n{metadata[:1000]}\n```" + ('...' if len(metadata) > 1000 else ''), inline=False)
                    embed.set_footer(text=f'Posted by {message.author}', icon_url=message.author.display_avatar)

                # Add JSON file for all non-A1111 string types if possible
                json_str_for_file = metadata # Use original string
                with io.StringIO(json_str_for_file) as f:
                    f.seek(0)
                    files_to_send.append(File(f, "parameters.json" if params_dict else "parameters.txt"))

        else:
            # Should not happen if called correctly
            print(f"Error: Invalid metadata type passed: {type(metadata)}")
            await send_func(content="Error: Could not process metadata due to unexpected data type.")
            return

        # Final steps for all types
        if embed:
            if attach_original_image:
                embed.set_image(url=attachment.url) # Add image preview

            # Send the message using the provided function
            # Need to handle different signatures (send_func might not accept 'view' or 'files')
            kwargs = {'embed': embed}
            if files_to_send:
                kwargs['files'] = files_to_send
            if view_to_send:
                kwargs['view'] = view_to_send

            try:
                await send_func(**kwargs)
            except TypeError as te:
                # Fallback if the send_func doesn't accept all args
                print(f"Warning: send_func call failed, trying simpler call: {te}")
                try:
                    # Try sending without view first
                    if 'view' in kwargs: del kwargs['view']
                    await send_func(**kwargs)
                except Exception as fallback_e:
                    print(f"Error sending metadata response (fallback failed): {fallback_e}")
                    # Try sending just a simple text message as last resort
                    await send_func(content="Error displaying formatted parameters. Raw data might be available via command.")

            except discord.HTTPException as http_e:
                print(f"Discord API error sending metadata: {http_e}")
                await send_func(content=f"Error sending parameters due to Discord API error: {http_e.status}")
            except Exception as send_e:
                print(f"Unexpected error sending metadata response: {send_e}")
                await send_func(content="An unexpected error occurred while sending the parameters.")

        else: # Case where embed creation failed somehow
            await send_func(content="Could not generate parameter embed.")


    except Exception as e:
        print(f"Fatal error in process_and_display_metadata for {attachment.filename}: {type(e).__name__}: {e} | {img_type}")
        # import traceback
        # traceback.print_exc()
        try:
            await send_func(content=f"## >w<\nuh oh! pi-chan did a fucky wucky and couldn't parse the parameters\nError: {type(e).__name__}\n## >w<")
        except Exception as final_e:
            print(f"Error sending error message: {final_e}")


# --- Gradio Prediction ---
async def predict_prompt_task(user_id: int, member_color: discord.Color, attachment: Attachment):
    """Task to predict prompt using Gradio and send to user DMs."""
    if not GRADCL:
        print("Gradio client not configured, skipping prediction.")
        # Optionally notify user DM?
        return

    user = client.get_user(user_id)
    if not user:
        print(f"Cannot find user {user_id} for prediction DM.")
        return

    try:
        user_dm = await user.create_dm()
        embed = Embed(title="Predicted Prompt (Experimental)", color=member_color)
        embed.set_image(url=attachment.url)
        embed.set_footer(text="Prediction via yoinked-da-nsfw-checker HF Space")

        # Show a "predicting" message
        predict_msg = await user_dm.send(embed=embed, content="✨ Predicting tags...")

        # Make the Gradio prediction
        job = GRADCL.submit(
                gradio_client.file(attachment.url), # filepath in 'parameter_9' Textbox component
                "chen-evangelion",                  # value in 'Select Classifier' Dropdown component
                0.45,		                        # value in 'Threshold' Slider component
                True,		                        # value in 'Use character interrogation?' Checkbox component
                True,		                        # value in 'Use general interrogation?' Checkbox component
                api_name="/classify"
        )
        # Wait for result - consider adding a timeout
        try:
            # result is typically a tuple, we need the second element [1]
            result_data = await asyncio.wait_for(asyncio.to_thread(job.result), timeout=120) # 2 min timeout
            predicted_tags = result_data[1] if isinstance(result_data, tuple) and len(result_data) > 1 else "Error: Unexpected result format"
        except asyncio.TimeoutError:
            predicted_tags = "Error: Prediction timed out."
        except Exception as pred_err:
            predicted_tags = f"Error during prediction: {pred_err}"


        # Format and add fields
        if predicted_tags.startswith("Error:"):
            embed.add_field(name="Prediction Failed", value=f"```{predicted_tags}```", inline=False)
        else:
            # Original formatting (DashSpace)
            tags_dash = predicted_tags[:1000] # Limit length
            embed.add_field(name="Tags (Dash Space)", value=f"```\n{tags_dash}\n```", inline=False)

            # Comma Space formatting
            tags_comma = tags_dash.replace(" ", ",").replace("-", " ").replace(",", ", ")[:1000]
            embed.add_field(name="Tags (Comma Space)", value=f"```\n{tags_comma}\n```", inline=False)

        # Edit the original message with results
        await predict_msg.edit(content="✨ Prediction Complete!", embed=embed)

    except discord.Forbidden:
        print(f"Cannot send DM to user {user_id} (DMs likely disabled).")
    except discord.HTTPException as http_e:
        print(f"Discord API error during prediction DM: {http_e}")
        # Maybe try sending to original channel if DM fails? Risky.
    except Exception as e:
        print(f"Error in predict_prompt_task for user {user_id}: {type(e).__name__}: {e}")
        try:
            await user_dm.send("Sorry, an error occurred while predicting the prompt.")
        except Exception: pass # Ignore if sending error message fails

# --- Discord Events ---

@client.event
async def on_ready():
    """Prints bot status when ready."""
    print(f"Logged in as {client.user} ({client.user.id})")
    print(f"Monitoring {len(monitored)} channels: {monitored}")
    print(f"Using metadata emoji: {METADATA_EMOJI}")
    print(f"Using guess emoji: {GUESS_EMOJI}" if GRADCL else "Prompt Guessing Disabled (No Gradio Client)")
    print(f"Scan limit: {SCAN_LIMIT_BYTES / 1024**2:.1f} MB")
    print("------")

@client.event
async def on_message(message: Message):
    """Checks messages in monitored channels for images with metadata."""
    # Ignore bots, DMs, and non-monitored channels
    if message.author.bot or not message.guild or message.channel.id not in monitored:
        return
    # Process slash commands if needed (though Bot handles this usually)
    # await client.process_commands(message) # If using message commands alongside slash

    if message.attachments:
        # Check only the first valid attachment for performance
        for attachment in message.attachments:
            metadata, error = await read_attachment_metadata(attachment)
            if error:
                # print(f"Skipping attachment {attachment.filename}: {error}")
                continue # Try next attachment if first one fails or is invalid
            if metadata:
                try:
                    await message.add_reaction(METADATA_EMOJI)
                    # Found metadata in one attachment, no need to check others in this message
                    return
                except discord.HTTPException as e:
                    print(f"Failed to add reaction: {e}")
                    return # Stop if reaction fails
            # else: # No metadata found in this attachment, try next
                # print(f"No metadata found in {attachment.filename}")


@client.event
async def on_raw_reaction_add(payload: RawReactionActionEvent):
    """Handles reactions to potentially trigger metadata display or prompt guessing."""
    # Ignore bots, DMs, and non-monitored channels
    if payload.member.bot or not payload.guild_id or payload.channel_id not in monitored:
        return

    emoji_name = str(payload.emoji) # Get emoji representation

    # Check if the reaction is one we care about
    is_metadata_request = emoji_name == METADATA_EMOJI
    is_guess_request = emoji_name == GUESS_EMOJI and GRADCL is not None

    if not is_metadata_request and not is_guess_request:
        return

    try:
        channel = client.get_channel(payload.channel_id)
        if not channel or not isinstance(channel, discord.TextChannel): return # Ensure channel exists and is text
        message = await channel.fetch_message(payload.message_id)
    except discord.NotFound:
        print(f"Message {payload.message_id} not found for reaction.")
        return
    except discord.Forbidden:
        print(f"Missing permissions to fetch message {payload.message_id}.")
        return
    except Exception as e:
        print(f"Error fetching message for reaction: {e}")
        return

    # Ensure the message has attachments
    valid_attachments = [
        a for a in message.attachments
        if a.filename.lower().endswith((".png", ".webp")) and a.size <= SCAN_LIMIT_BYTES
    ]
    if not valid_attachments:
        return # No valid attachments to process

    # Handle Prompt Guessing
    if is_guess_request:
        # Create a task for each valid attachment to predict in parallel
        tasks = [
            asyncio.create_task(
                predict_prompt_task(payload.user_id, payload.member.color, attachment)
            ) for attachment in valid_attachments
        ]
        # Notify user maybe?
        try:
            user_dm = await client.get_user(payload.user_id).create_dm()
            await user_dm.send(f"✨ Attempting to predict prompts for {len(tasks)} image(s) from the message...")
        except Exception: pass # Ignore if DM fails
        # Tasks run in background, no need to await here usually
        return # Guessing handled, exit


    # Handle Metadata Request
    if is_metadata_request:
        user = client.get_user(payload.user_id)
        if not user: return # Should not happen

        try:
            user_dm = await user.create_dm()
        except discord.Forbidden:
            print(f"Cannot send DM to user {payload.user_id}, metadata request ignored.")
            # Optionally notify in channel? Might be noisy.
            # await channel.send(f"{payload.member.mention}, I can't DM you the parameters!", delete_after=15)
            return
        except Exception as e:
            print(f"Error creating DM for metadata request: {e}")
            return

        processed_count = 0
        # Process each valid attachment for metadata
        for attachment in valid_attachments:
            metadata, error = await read_attachment_metadata(attachment)
            if error:
                # print(f"Skipping attachment {attachment.filename} for reaction: {error}")
                continue # Skip attachments with errors

            if metadata:
                processed_count += 1
                # Use the unified function to process and send
                await process_and_display_metadata(
                    message=message,
                    attachment=attachment,
                    metadata=metadata,
                    send_func=user_dm.send, # Send to user's DMs
                    attach_original_image=True, # Don't attach image in reaction DM
                    add_details_button=('Steps:' in metadata if isinstance(metadata, str) else False) # Add button only for A1111 strings
                )
            # else: No metadata found for this specific attachment

        if processed_count == 0:
            try:
                await user_dm.send("I couldn't find any generation parameters in the attachments of that message.")
            except Exception: pass # Ignore if DM fails


# --- Discord Commands ---

@client.slash_command(name="privacy", description="Shows the bot's privacy policy.")
async def privacy(ctx: ApplicationContext):
    """Returns our privacy policy."""
    base = Embed(title="Privacy Policy", color=ctx.author.color if hasattr(ctx.author, 'color') else discord.Color.blue())
    base.add_field(name="What we collect", value="When an image is sent in a **monitored channel**, the bot temporarily downloads it to memory (RAM) for processing.\nIt extracts metadata (like generation parameters) if present.\nBasic user info (username, color) is used for display purposes (e.g., embed footers).\n***We do not store your images or extracted metadata permanently.*** Data is processed in memory and discarded.", inline=False)
    base.add_field(name="What we store", value="The only persistent storage used is for:\n- The list of monitored channel IDs.\n- The bot's configuration file (`config.toml`).\nError logs may contain snippets of metadata temporarily if parsing fails, primarily for debugging by the bot operator.", inline=False)
    base.add_field(name="What we share", value="***We do not share any of your data or images with third parties.***", inline=False)
    base.add_field(name="Open Source", value="This bot is open source! Find the code [here](https://github.com/yoinked-h/PI-Chan).\nLicensed under the [MIT License](https://github.com/yoinked-h/PI-Chan/blob/main/LICENSE).\nBased on prior work by salt and NoCrypt.", inline=False)

    is_monitored = ctx.channel_id in monitored
    footer_text = f"Maintained by <@444257402007846942> | This channel is {'monitored' if is_monitored else 'not monitored'}"
    icon = ctx.author.display_avatar if ctx.author else client.user.display_avatar
    base.set_footer(text=footer_text, icon_url=icon)
    # Bot avatar as image
    if client.user.display_avatar:
        base.set_thumbnail(url=client.user.display_avatar.url)
    await ctx.respond(embed=base, ephemeral=True)


@client.slash_command(name="toggle_channel", description="Adds/Removes a channel from monitoring.")
@commands.has_permissions(manage_messages=True)
@commands.guild_only() # Ensure this command is not used in DMs
async def toggle_channel(
    ctx: ApplicationContext,
    channel: discord.TextChannel = None # Optional argument, defaults to current channel
):
    """
    Adds/Removes a channel from the list of monitored channels.
    Requires 'Manage Messages' permission.
    """
    target_channel = channel or ctx.channel
    if not isinstance(target_channel, discord.TextChannel):
        await ctx.respond("Invalid channel type provided.", ephemeral=True)
        return

    channel_id = target_channel.id

    global monitored # Ensure we modify the global list
    if channel_id in monitored:
        monitored.remove(channel_id)
        action = "Removed"
    else:
        monitored.append(channel_id)
        action = "Added"

    # Update the config file persistently
    try:
        # Read existing config first to avoid overwriting other settings
        current_config = {}
        if CONFIG_PATH.exists():
            current_config = toml.load(CONFIG_PATH)

        current_config['MONITORED_CHANNEL_IDS'] = monitored # Update the list

        with open(CONFIG_PATH, 'w', encoding='utf-8') as f:
            toml.dump(current_config, f)

        await ctx.respond(f"{action} channel {target_channel.mention} (`{channel_id}`) {('to' if action == 'Added' else 'from')} the monitoring list.", ephemeral=True)
        print(f"Channel {action}: {channel_id} by {ctx.author} ({ctx.author.id}). Current list: {monitored}")

    except Exception as e:
        print(f"Error updating config file for toggle_channel: {e}")
        await ctx.respond(f"Failed to update config file. {action} channel {target_channel.mention} in memory, but change may be lost on restart.", ephemeral=True)


@toggle_channel.error
async def toggle_channel_error(ctx: ApplicationContext, error):
    """Error handler for toggle_channel command."""
    if isinstance(error, commands.MissingPermissions):
        await ctx.respond("You need the 'Manage Messages' permission to use this command.", ephemeral=True)
    elif isinstance(error, commands.NoPrivateMessage):
        await ctx.respond("This command can only be used in a server.", ephemeral=True)
    else:
        print(f"Error in toggle_channel command: {error}")
        await ctx.respond("An unexpected error occurred.", ephemeral=True)


@client.message_command(name="View Raw Prompt")
async def raw_prompt(ctx: ApplicationContext, message: Message):
    """(Message Command) Get raw metadata for the first valid image."""
    if not message.attachments:
        await ctx.respond("This message has no attachments.", ephemeral=True)
        return

    await ctx.defer(ephemeral=True)

    metadata_found = None
    first_attachment = None

    for attachment in message.attachments:
        metadata, error = await read_attachment_metadata(attachment)
        if error:
            # print(f"Skipping {attachment.filename} for raw view: {error}")
            continue
        if metadata:
            metadata_found = metadata
            first_attachment = attachment
            break # Stop after finding the first one with metadata

    if not metadata_found:
        await ctx.respond(f"No image generation data found in the attachments.\n{message.author.mention} might need to enable metadata embedding in their image generator.", ephemeral=True)
        return

    # Prepare the response (raw string or JSON dump)
    response_text = ""
    filename = "parameters.txt" # Default filename

    if isinstance(metadata_found, list): # ComfyUI parsed list
        try:
            # Dump the parsed list as JSON
            response_text = json.dumps(metadata_found, indent=2)
            filename = "parameters_parsed.json"
        except Exception as e:
            response_text = f"Error formatting parsed data: {e}\n\nRaw list: {metadata_found}"
    elif isinstance(metadata_found, str):
        # Try to format as pretty JSON if it is JSON, otherwise use raw string
        try:
            parsed_json = json.loads(metadata_found)
            response_text = json.dumps(parsed_json, indent=2, sort_keys=True)
            filename = "parameters.json"
        except (json.JSONDecodeError, TypeError):
            # Not valid JSON, use the raw string
            response_text = metadata_found
            filename = "parameters.txt"
    else:
        response_text = "Error: Unknown metadata format."


    # Send the response
    if len(response_text) < 1980:
        await ctx.respond(f"```{filename.split('.')[1]}\n{response_text}\n```", ephemeral=True)
    else:
        with io.StringIO(response_text) as f:
            f.seek(0)
            await ctx.respond(file=File(f, filename), ephemeral=True)


@client.message_command(
    name="View Parameters",
    integration_types={
        IntegrationType.guild_install,
        IntegrationType.user_install,
    }
)
async def formatted_params(ctx: ApplicationContext, message: Message):
    """(Message Command) Get formatted parameters for the first valid image."""
    if not message.attachments:
        await ctx.respond("This message has no attachments.", ephemeral=True)
        return

    await ctx.defer(ephemeral=True)

    metadata_found = None
    first_attachment = None
    error_message = "No attachments with readable metadata found." # Default error

    # Find the first attachment with metadata
    for attachment in message.attachments:
        metadata, error = await read_attachment_metadata(attachment)
        if error:
            error_message = f"Checked attachment {attachment.filename}: {error}" # Keep last error
            continue
        if metadata:
            metadata_found = metadata
            first_attachment = attachment
            break # Found metadata, stop searching

    if not metadata_found:
        await ctx.respond(f"{error_message}\n{message.author.mention} might need to enable metadata embedding in their image generator.", ephemeral=True)
        return

    # Use the unified function to display
    await process_and_display_metadata(
        message=message,
        attachment=first_attachment,
        metadata=metadata_found,
        send_func=ctx.respond, # Respond to the interaction (ephemeral due to defer)
        attach_original_image=False, # Attach the image for context in the command response
        add_details_button=False # No button needed for command context
    )

# --- Optional Status Command ---
try:
    import psutil
    @client.slash_command(name="status", description="Shows the bot's current resource usage.")
    async def status(ctx: ApplicationContext):
        """Get the status of the VM/bot."""
        try:
            cpu_usage = psutil.cpu_percent()
            ram = psutil.virtual_memory()
            ram_usage = ram.percent
            disk = psutil.disk_usage('/')
            disk_usage = disk.percent

            embed = Embed(title="Bot Status", color=discord.Color.green())
            embed.add_field(name="CPU Usage", value=f"{cpu_usage:.1f}%")
            embed.add_field(name="RAM Usage", value=f"{ram_usage:.1f}% ({ram.used / 1024**3:.1f}/{ram.total / 1024**3:.1f} GB)")
            embed.add_field(name="Disk Usage", value=f"{disk_usage:.1f}% ({disk.used / 1024**3:.1f}/{disk.total / 1024**3:.1f} GB)")
            embed.set_footer(text="Resource usage of the host system.", icon_url=ctx.author.display_avatar if ctx.author else None)
            await ctx.respond(embed=embed, ephemeral=True)
        except Exception as e:
            print(f"Error getting system status: {e}")
            await ctx.respond("Could not retrieve system status.", ephemeral=True)

except ImportError:
    print("psutil not installed, /status command disabled.")
    pass # Silently disable if psutil is not available

# --- Run the Bot ---
if __name__ == "__main__":
    if not TOKEN:
        print("FATAL: Discord bot token not found in config.toml. Exiting.")
    else:
        print("Starting bot...")
        try:
            client.run(TOKEN)
        except discord.LoginFailure:
            print("FATAL: Improper token provided. Check your config.toml.")
        except Exception as e:
            print(f"FATAL: An error occurred during bot startup or runtime: {e}")<|MERGE_RESOLUTION|>--- conflicted
+++ resolved
@@ -134,13 +134,6 @@
         if i >= 24: # Keep under embed field limit (25), reserve one for footer etc.
             skipped += 1
             continue
-<<<<<<< HEAD
-        
-        #correction :anger: :sob:
-        value = f"```\n{str(value)[:1000]}\n```"
-        embed.add_field(name=key[:255], value=value[:1023], inline='Prompt' not in key)
-    embed.set_footer(text=f'Posted by {context.author} - woof~', icon_url=context.author.display_avatar)
-=======
 
         # Format value as code block, ensure length limits
         formatted_value = f"```\n{value_str[:1000]}\n```"
@@ -159,7 +152,6 @@
         embed.add_field(name="Note", value=f"Skipped {skipped} empty or additional fields due to limits.", inline=False)
 
     embed.set_footer(text=f'Posted by {message_author}', icon_url=message_author.display_avatar)
->>>>>>> 7531e824
     return embed
 
 
