# ignore python cache
__pycache__/
*.py[cblm]
# ignore .vscode
.vscode/
# ignore ps1/shell scripts
*.ps1
*.sh
*.cmd
*.bat
<<<<<<< HEAD
*.stat.py
*.env
channel_list.txt
venv
=======
*.stat.py 
# ^ cursed, dont ask
# ignore config
config.toml
>>>>>>> 869ed0c9
<|MERGE_RESOLUTION|>--- conflicted
+++ resolved
@@ -8,14 +8,7 @@
 *.sh
 *.cmd
 *.bat
-<<<<<<< HEAD
-*.stat.py
-*.env
-channel_list.txt
-venv
-=======
 *.stat.py 
 # ^ cursed, dont ask
 # ignore config
-config.toml
->>>>>>> 869ed0c9
+config.toml